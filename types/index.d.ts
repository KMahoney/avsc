--- conflicted
+++ resolved
@@ -1,8 +1,10 @@
-// Note: this typing file is incomplete (https://github.com/mtth/avsc/pull/134).
-// TODO: Wherever the type is just `any`, it was probably generated automatically.
-//       Either finish documenting the type signature or document why `any` is appropriate.
-// TODO: Wherever the argument names are just `args: any`, it was probably generated from the signature of util.deprecate. Fix argument counts and types.
-// NOTE: This does not contain entries for functions available in the browser (functions/methods in etc/browser)
+// Note: These typings are incomplete (https://github.com/mtth/avsc/pull/134).
+// In particular, they do not contain entries for functions available in the
+// browser (functions/methods in etc/browser).
+
+// TODO: Wherever the type is just `any`, it was probably generated
+// automatically. Either finish documenting the type signature or document why
+// `any` is appropriate.
 
 import * as stream from 'stream'; 
 import { EventEmitter } from 'events';
@@ -64,6 +66,7 @@
     [param: string]: any;
   }
 }
+
 //Types of Options/arguments
 
 type Schema = Type | schema.AvroSchema;
@@ -77,19 +80,11 @@
   [name: string]: Codec;
 }
 
-<<<<<<< HEAD
-export interface Decoder {
-  on(type: 'metadata', callback: (type: Type) => void): this;
-  on(type: 'data', callback: (value: object) => void): this;
-  on(type: 'finish', callback: (value: object) => void): this;
-  on(type: 'end', callback: (value: object) => void): this;
-=======
 interface DecoderOptions {
   noDecode: boolean;
   readerSchema: string | object | Type;
   codecs: CodecOptions;
   parseHook: (schema: Schema) => Type
->>>>>>> c4164a78
 }
 
 interface EncoderOptions {
@@ -159,7 +154,7 @@
 export function readSchema(schemaIdl: string, options?: Partial<DecoderOptions>): Schema;
 
 
-// TODO more specific types than `any` 
+// TODO more specific types than `any`
 export class Type {
   clone(val: any, opts?: Partial<CloneOptions>): any;
   compare(val1: any, val2: any): number;
